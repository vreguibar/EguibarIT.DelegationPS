﻿Function Set-IniFileSection {
    <#
        .SYNOPSIS
            Updates or creates a section in an INI file hashtable with specified key and members.

        .DESCRIPTION
            This function takes an INI file hashtable, a section, a key, and an array of members. It updates the
            INI file hashtable with the provided section, key, and members.
            If the section or key does not exist, it creates them.
            The function supports verbose output and can be run with WhatIf and Confirm parameters for safety.

        .PARAMETER IniData
            Hashtable containing the values from the INI file.

        .PARAMETER Section
            String representing the section to configure/change in the INI file.

        .PARAMETER Key
            String representing the key to configure/change in the INI file.

        .PARAMETER Members
            ArrayList of members to be configured as a value for the key.

        .EXAMPLE
            $iniData = @{}
            Set-IniFileSection -IniData $iniData -Section "Settings" -Key "Admins" -Members @("User1", "User2")

        .INPUTS
            System.Collections.Hashtable, System.String[], System.String

        .OUTPUTS
            System.Collections.Hashtable
    #>

    [CmdletBinding(SupportsShouldProcess = $true, ConfirmImpact = 'medium')]
    [OutputType([System.Collections.Hashtable])]

    Param (
        [Parameter(Mandatory = $true,
            ValueFromPipeline = $True,
            ValueFromPipelineByPropertyName = $True,
            ValueFromRemainingArguments = $true,
            HelpMessage = 'Hashtable containing the values from IniHashtable.inf file',
            Position = 0)]
        [ValidateNotNullOrEmpty()]
        [System.Collections.Hashtable]
        $IniData,

        [Parameter(Mandatory = $true,
            ValueFromPipeline = $True,
            ValueFromPipelineByPropertyName = $True,
            ValueFromRemainingArguments = $true,
            HelpMessage = 'String representing the section to configure/Change on the file',
            Position = 1)]
        [ValidateNotNullOrEmpty()]
        [System.String]
        $Section,

        [Parameter(Mandatory = $true,
            ValueFromPipeline = $True,
            ValueFromPipelineByPropertyName = $True,
            ValueFromRemainingArguments = $true,
            HelpMessage = 'String representing the KEY to configure/Change on the file',
            Position = 2)]
        [ValidateNotNullOrEmpty()]
        [System.String]
        $Key,

        [Parameter(Mandatory = $false,
            ValueFromPipeline = $True,
            ValueFromPipelineByPropertyName = $True,
            ValueFromRemainingArguments = $true,
            HelpMessage = 'ArrayList of members to be configured as a value for the KEY.',
            Position = 3)]
        [System.Collections.Generic.List[object]]
        $Members
    )

    Begin {
        Write-Verbose -Message '|=> ************************************************************************ <=|'
        Write-Verbose -Message (Get-Date).ToShortDateString()
        Write-Verbose -Message ('  Starting: {0}' -f $MyInvocation.Mycommand)
        Write-Verbose -Message ('Parameters used by the function... {0}' -f (Get-FunctionDisplay $PsBoundParameters -Verbose:$False))

        ##############################
        # Variables Definition

        [Hashtable]$Splat = [hashtable]::New([StringComparer]::OrdinalIgnoreCase)

        $NewMembers = [System.Collections.Generic.List[object]]::New()
        $TempMembers = [System.Collections.Generic.List[object]]::New()


        ##############################
        # Helper Function: Resolve-MemberIdentity
        function Resolve-MemberIdentity {
            Param (
                [Parameter(Mandatory = $true)]
                $Member
            )

            # Empty string might be valid.
            # Check for it and return it accordingly
            if ($Member -eq [string]::Empty) {
                return [string]::Empty
            } #end If

            # return the value accordingly
            if ($Variables.WellKnownSIDs[$Member]) {
                # Check for WellKnownSids
                return ([System.Security.Principal.SecurityIdentifier]::New($Member.TrimStart('*'))).value
            } else {
                # Translate to corresponding SID
                try {
                    if ($Member -is [Microsoft.ActiveDirectory.Management.ADAccount] -or
                        $Member -is [Microsoft.ActiveDirectory.Management.ADGroup]
                    ) {
                        $principal = [System.Security.Principal.NTAccount]::New($Member.SamAccountName)
                    } else {
                        $principal = [System.Security.Principal.NTAccount]::New($Member.TrimStart('*'))
                    }

                    return $principal.Translate([System.Security.Principal.SecurityIdentifier]).Value
                } catch {
                    Write-Error -Message ('Error resolving member identity: {0}' -f $_)
                    throw
                } #end Try-Catch
            } #end If-Else
        } #end Function Resolve-MemberIdentity

    } #end Begin

    Process {
        ##############################
        # Block: Ensure Section Exists
        If (-not $IniData.Contains($Section)) {
            Write-Verbose -Message ('Section "{0}" does not exist. Creating it!.' -f $Section)
            $IniData.add($Section, [ordered]@{})
        } #end If



        ##############################
        # Block: Process Existing Members
        if ($IniData[$Section].Contains($Key)) {
            Write-Verbose -Message ('Key "{0}" found. Getting existing values.' -f $Key)
            $TempMembers = ($IniData[$Section][$Key]).Split(',')

            # iterate all existing members (From GptTmpl.inf)
            foreach ($ExistingMember in $TempMembers) {
<<<<<<< HEAD
                try {
                    # Check if is a WellKnownSid
                    if ($Variables.WellKnownSIDs[$ExistingMember.TrimStart('*')]) {
                        # SID is effectively a WellKnownSid.
                        $CurrentMember = [System.Security.Principal.SecurityIdentifier]::New($ExistingMember.TrimStart('*'))
                    } else {
                        if ( [string]::Empty -ne $item ) {
                            # Translate the SID to a SamAccountName string. If SID is not resolved, CurrentMember will be null
                            $ObjMember = [System.Security.Principal.SecurityIdentifier]::New($ExistingMember.TrimStart('*'))
                            $CurrentMember = $ObjMember.Translate([System.Security.Principal.NTAccount]).ToString()
                        } else {
                            $CurrentMember = [string]::Empty
                        }
                    } #end If-Else
=======
>>>>>>> 07013657

                if ($ExistingMember -eq [string]::Empty -or $null) {
                    # Member is empty. Process it.
                    $CurrentMember = [string]::Empty
                } else {
                    try {
                        # Resolve current member
                        $CurrentMember = Resolve-MemberIdentity -Member $ExistingMember.TrimStart('*')
                    } catch {
                        Write-Error -Message ('Error when trying to translate to SID. {0}' -f $_)
                        throw
                    } #end Try-Catch
                } #end If-Else

                # If SID is not resolved, CurrentMember will be null
                # If not null, then add it to the new list
                if ($null -ne $CurrentMember -and -not $NewMembers.Contains('*{0}' -f $CurrentMember)) {
                    # Add member to list
                    If ($CurrentMember -eq [String]::Empty) {
                        # If empty string, add it without asterisk
                        $NewMembers.Add($CurrentMember)
                    } else {
                        # Add leading asterisk
                        $NewMembers.Add('*{0}' -f $CurrentMember)
                    } #end If-Else
                } #end If
            } #end Foreach
        } #end If



        ##############################
        # Block: Add New Members. Iterate all $Members
        foreach ($item in $Members) {

            if ($item -eq [string]::Empty) {
                # Member is empty. Process it.
                $identity = [string]::Empty
            } else {
                try {
                    # Resolve current member
                    $identity = Resolve-MemberIdentity -Member $item
                } catch {
                    Write-Error -Message ('Error processing member {0}: {1}' -f $item, $_)
                    throw
                } #end Try-Catch
            } #end If-Else

            # If SID is not resolved, CurrentMember will be null
            # If not null, then add it to the new list
            if (-not $NewMembers.Contains('*{0}' -f $identity)) {
                # Add member to list
                If ($identity -eq [String]::Empty) {
                    # If empty string, add it without asterisk
                    $NewMembers.Add($identity)
                } else {
                    # Add leading asterisk
                    $NewMembers.Add('*{0}' -f $identity)
                } #end If-Else
            } #end If
        } #end Foreach



        ##############################
        # Block: Update INI Data

        # Remove existing Key to avoid error Item has already been added
        $IniData[$Section].Remove($key)

        $Splat = @{
            InputObject = $IniData
            Key         = $Key
            Value       = ($NewMembers -join ',')
            Sections    = $Section
        }
        Set-IniContent @Splat

    } #end Process

    End {
        Write-Verbose -Message "Function $($MyInvocation.InvocationName) finished delegating Privileged Rights."
        Write-Verbose -Message ''
        Write-Verbose -Message '--------------------------------------------------------------------------------'
        Write-Verbose -Message ''

        Write-Output $IniData
    } #end END
}<|MERGE_RESOLUTION|>--- conflicted
+++ resolved
@@ -148,23 +148,6 @@
 
             # iterate all existing members (From GptTmpl.inf)
             foreach ($ExistingMember in $TempMembers) {
-<<<<<<< HEAD
-                try {
-                    # Check if is a WellKnownSid
-                    if ($Variables.WellKnownSIDs[$ExistingMember.TrimStart('*')]) {
-                        # SID is effectively a WellKnownSid.
-                        $CurrentMember = [System.Security.Principal.SecurityIdentifier]::New($ExistingMember.TrimStart('*'))
-                    } else {
-                        if ( [string]::Empty -ne $item ) {
-                            # Translate the SID to a SamAccountName string. If SID is not resolved, CurrentMember will be null
-                            $ObjMember = [System.Security.Principal.SecurityIdentifier]::New($ExistingMember.TrimStart('*'))
-                            $CurrentMember = $ObjMember.Translate([System.Security.Principal.NTAccount]).ToString()
-                        } else {
-                            $CurrentMember = [string]::Empty
-                        }
-                    } #end If-Else
-=======
->>>>>>> 07013657
 
                 if ($ExistingMember -eq [string]::Empty -or $null) {
                     # Member is empty. Process it.
